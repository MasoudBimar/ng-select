--- conflicted
+++ resolved
@@ -11,10 +11,4 @@
   // Development
 
   Error['stackTraceLimit'] = Infinity;
-
-<<<<<<< HEAD
-  // require('zone.js/dist/long-stack-trace-zone');
-=======
-  //require('zone.js/dist/long-stack-trace-zone');
->>>>>>> 5e2204f9
 }