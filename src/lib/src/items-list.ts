<<<<<<< HEAD
import { NgOption, FilterFunc, ItemsFunc } from './ng-select.types';
import { Observable } from 'rxjs/Observable';
=======
import { FilterFunc, NgOption } from './ng-select.types';
>>>>>>> 1c95a853

export class ItemsList {

    items: NgOption[] = [];
    filteredItems: NgOption[] = [];
    markedItem: NgOption = null;

    private _markedItemIndex = -1;
    private _selected: NgOption[] = [];
    private _multiple: boolean;

    constructor(items: NgOption[], multiple: boolean) {
        this.items = items;
        this.filteredItems = [...items];
        this._multiple = multiple;
    }

    get value(): NgOption | NgOption[] {
        if (this._multiple) {
            return this._selected;
        }
        return this._selected[0];
    }

    select(item: NgOption) {
        if (!this._multiple) {
            this.clearSelected();
        }
        this._selected.push(item);
        item.selected = true;
    }

    unselect(item: NgOption) {
        this._selected = this._selected.filter(x => x !== item);
        item.selected = false;
    }

    clearSelected() {
        this._selected.forEach((item) => {
            item.selected = false;
        });
        this._selected = [];
    }

<<<<<<< HEAD
    get value(): NgOption | NgOption[] {
        if (this._multiple) {
            return this._selected;
        }
        return this._selected[0];
    }

    filterClient(term: string, filterFunc: FilterFunc): Observable<any> {
=======
    filter(term: string, filterFunc: FilterFunc) {
>>>>>>> 1c95a853
        this._markedItemIndex = -1;
        const filterFuncVal = filterFunc(term);
        this.filteredItems = term ? this.items.filter(val => filterFuncVal(val)) : this.items;
        return Observable.of(true);
    }

    filterServer(term: string, inputFunc: ItemsFunc): Observable<any> {
        this._markedItemIndex = -1;
        return inputFunc(term).map(items => {
            if (!Array.isArray(items)) {
                throw new Error('[itemsFunc] should return array');
            }
            this.items = items;
            this.filteredItems = [...this.items];
        });
    }

    clearFilter() {
        this.filteredItems = [...this.items];
    }

    markNextItem() {
        this.stepToItem(+1);
    }

    markPreviousItem() {
        this.stepToItem(-1);
    }

    markLastSelection() {
        const lastSelected = this._selected[this._selected.length - 1];
        this._markedItemIndex = this.filteredItems.indexOf(lastSelected);
    }

    unmarkCurrentItem() {
        if (this.markedItem) {
            this.markedItem.marked = false;
        }
    }

    private getNextItemIndex(delta: number) {
        if (delta > 0) {
            return (this._markedItemIndex === this.filteredItems.length - 1) ? 0 : (this._markedItemIndex + 1);
        } else {
            return (this._markedItemIndex === 0) ? (this.filteredItems.length - 1) : (this._markedItemIndex - 1);
        }
    }

    private stepToItem(steps: number) {
        if (this.filteredItems.length === 0) {
            return;
        }

        this._markedItemIndex = this.getNextItemIndex(steps);
        this.unmarkCurrentItem();
        this.markedItem = this.filteredItems[this._markedItemIndex];
        while (this.markedItem.disabled) {
            this.stepToItem(steps);
        }
        this.markedItem.marked = true; // TODO: do we need marked property on model?
    }
}<|MERGE_RESOLUTION|>--- conflicted
+++ resolved
@@ -1,9 +1,5 @@
-<<<<<<< HEAD
 import { NgOption, FilterFunc, ItemsFunc } from './ng-select.types';
 import { Observable } from 'rxjs/Observable';
-=======
-import { FilterFunc, NgOption } from './ng-select.types';
->>>>>>> 1c95a853
 
 export class ItemsList {
 
@@ -48,18 +44,7 @@
         this._selected = [];
     }
 
-<<<<<<< HEAD
-    get value(): NgOption | NgOption[] {
-        if (this._multiple) {
-            return this._selected;
-        }
-        return this._selected[0];
-    }
-
     filterClient(term: string, filterFunc: FilterFunc): Observable<any> {
-=======
-    filter(term: string, filterFunc: FilterFunc) {
->>>>>>> 1c95a853
         this._markedItemIndex = -1;
         const filterFuncVal = filterFunc(term);
         this.filteredItems = term ? this.items.filter(val => filterFuncVal(val)) : this.items;
