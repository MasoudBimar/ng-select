import {
    Component,
    OnInit,
    forwardRef,
    ChangeDetectorRef,
    Input,
    Output,
    EventEmitter,
    ContentChild,
    TemplateRef,
    ViewEncapsulation,
    HostListener,
    HostBinding,
    ViewChild,
    ElementRef,
    ChangeDetectionStrategy,
} from '@angular/core';


import { ControlValueAccessor, NG_VALUE_ACCESSOR } from '@angular/forms';
import { NgOptionDirective, NgDisplayDirective } from './ng-templates.directive';
import { VirtualScrollComponent } from './virtual-scroll.component';
import { NgOption, KeyCode } from './ng-select.types';
import { ItemsList } from './items-list';
import { Subject } from 'rxjs/Subject';

const NGB_ANG_SELECT_VALUE_ACCESSOR = {
    provide: NG_VALUE_ACCESSOR,
    useExisting: forwardRef(() => NgSelectComponent),
    multi: true
};

@Component({
    selector: 'ng-select',
    templateUrl: './ng-select.component.html',
    styleUrls: ['./ng-select.component.scss'],
    providers: [NGB_ANG_SELECT_VALUE_ACCESSOR],
    encapsulation: ViewEncapsulation.None,
    changeDetection: ChangeDetectionStrategy.OnPush,
    host: {
        'role': 'dropdown'
    }
})
export class NgSelectComponent implements OnInit, ControlValueAccessor {

    @ContentChild(NgOptionDirective) optionTemplateRef: TemplateRef<any>;
    @ContentChild(NgDisplayDirective) displayTemplateRef: TemplateRef<any>;
    @ViewChild(VirtualScrollComponent) dropdownList: VirtualScrollComponent;
    @ViewChild('filterInput') filterInput;

    // inputs
    @Input() bindLabel: string;
    @Input() bindValue: string;
    @Input() clearable = true;
    @Input() placeholder: string;
    @Input() typeahead: Subject<string>;

    @Input()
    @HostBinding('class.as-multiple') multiple = false;

    // output events
    @Output('blur') onBlur = new EventEmitter();
    @Output('focus') onFocus = new EventEmitter();
    @Output('change') onChange = new EventEmitter();
    @Output('open') onOpen = new EventEmitter();
    @Output('close') onClose = new EventEmitter();
    @Output('search') onSearch = new EventEmitter();

    @HostBinding('class.as-single')
    get single() {
        return !this.multiple;
    }

    @HostBinding('class.opened') isOpen = false;
    @HostBinding('class.focused') isFocused = false;
    @HostBinding('class.disabled') isDisabled = false;

    itemsList = new ItemsList([], false);
    viewPortItems: NgOption[] = [];
    isLoading = false;
    filterValue: string = null;

    private _value: NgOption | NgOption[] = null;
    private _openClicked = false;
<<<<<<< HEAD
    private _items: NgOption[];
    private propagateChange = (_: NgOption) => {
    };
=======
    private propagateChange = (_: NgOption) => { };
>>>>>>> 1c30d71e

    constructor(private changeDetectorRef: ChangeDetectorRef, private elementRef: ElementRef) {
    }

    @Input()
    get items(): NgOption[] {
        return this.itemsList.items;
    }

    set items(items: NgOption[]) {
        this.itemsList = new ItemsList(items || [], this.multiple);
        
        if (this.isTypeahead()) {
            this.handleItemsChange();
        }
    }

    get value(): NgOption | NgOption[] {
        return this._value;
    }

    set value(value: NgOption | NgOption[]) {
        this._value = value;
    }

    ngOnInit() {
        this.bindLabel = this.bindLabel || 'label';
    }

    @HostListener('keydown', ['$event'])
    handleKeyDown($event: KeyboardEvent) {
        if (KeyCode[$event.which]) {
            switch ($event.which) {
                case KeyCode.ArrowDown:
                    this.handleArrowDown($event);
                    break;
                case KeyCode.ArrowUp:
                    this.handleArrowUp($event);
                    break;
                case KeyCode.Space:
                    this.handleSpace($event);
                    break;
                case KeyCode.Enter:
                    this.handleEnter($event);
                    break;
                case KeyCode.Tab:
                    this.handleTab($event);
                    break;
                case KeyCode.Esc:
                    this.close();
                    break;
            }
        }
    }

    @HostListener('document:click', ['$event'])
    handleDocumentClick($event) {
        // prevent closing dropdown on first open click
        if (this._openClicked) {
            this._openClicked = false;
            return;
        }

        // prevent close if clicked on select
        if (this.elementRef.nativeElement.contains($event.target)) {
            return;
        }

        // prevent close if clicked on dropdown menu
        const dropdown = this.getDropdownMenu();
        if (dropdown && dropdown.contains($event.target)
        ) {
            return;
        }

        if (this.isFocused) {
            this.onInputBlur($event);
        }

        if (this.isOpen) {
            this.close();
        }
    }

    clear() {
        if (!this.clearable) {
            return;
        }
        this._value = null;
        this.itemsList.clearSelected();

        this.clearSearch();
        this.notifyModelChanged();
    }

    writeValue(value: any): void {
        if (value) {
            if (this.multiple) {
                value.forEach(item => {
                    this.selectWriteValue(item);
                });
            } else {
                this.selectWriteValue(value);
            }
            this._value = this.itemsList.value;
        } else {
            this._value = null;
        }

        this.changeDetectorRef.detectChanges();
    }

    registerOnChange(fn: any): void {
        this.propagateChange = fn;
    }

    registerOnTouched(fn: any): void {
        // TODO: touch event
    }

    setDisabledState(isDisabled: boolean): void {
        this.isDisabled = isDisabled;
    }

    open() {
        if (this.isDisabled || this.isOpen) {
            return;
        }
        this._openClicked = true;
        this.isOpen = true;
        this.itemsList.markSelection();
        this.focusSearchInput();
        this.onOpen.emit();
    }

    getLabelValue(value: NgOption) {
        return value ? value[this.bindLabel] : '';
    }

    getDisplayTemplateContext() {
        return this._value ? {item: this._value} : {item: {}};
    }

    getOptionTemplateContext(item: any, index: number, first: boolean, last: boolean, even: boolean, odd: boolean) {
        return {
            item: item || {},
            index: index,
            first: first,
            last: last,
            even: even,
            odd: odd
        };
    }

    toggle(item: NgOption) {
        if (!item || item.disabled || this.isDisabled) {
            return;
        }

        if (this.multiple && item.selected) {
            this.unSelect(item);
        } else {
            this.select(item);
        }
    }

    select(item: NgOption) {
        if (this.itemsList.select(item)) {
            this.updateModel();
        }
        if (!this.multiple) {
            this.close();
        }
    }

    unSelect(item: NgOption) {
        this.itemsList.unSelect(item);
        this.updateModel();
    }

    showPlaceholder() {
        return this.placeholder && !isDefined(this.value) && !this.filterValue;
    }

    showValue() {
        return !this.filterValue && isDefined(this.value);
    }

    showClear() {
        return this.clearable && isDefined(this.value) && !this.isDisabled;
    }

    showFilter() {
        return !this.isDisabled;
    }

    showNoItemsFound() {
        const empty = this.itemsList.filteredItems.length === 0;
        return (empty && !this.isTypeahead()) ||
            (empty && this.isTypeahead() && this.filterValue && !this.isLoading);
    }

    showTypeToSearch() {
        const empty = this.itemsList.filteredItems.length === 0;
        return empty && this.isTypeahead() && !this.filterValue && !this.isLoading;
    }

    onFilter($event) {
        if (!this.isOpen) {
            this.open();
        }

        this.filterValue = $event.target.value;

        if (this.isTypeahead()) {
            this.isLoading = true;
            this.typeahead.next(this.filterValue);
        } else {
            this.itemsList.filter(this.filterValue, this.bindLabel);
        }
    }

    onInputFocus($event) {
        this.isFocused = true;
        this.onFocus.emit($event);
    }

    onInputBlur($event) {
        this.isFocused = false;
        this.onBlur.emit($event);
    }

    private validateWriteValue(value: any) {
        if (value instanceof Object && this.bindValue) {
            throw new Error('Binding object with bindValue is not allowed.')
        }
    }

    private handleItemsChange() {
        this.isLoading = false;
        this.itemsList.markSelection();
    }

    private selectWriteValue(value: any) {
        this.validateWriteValue(value);
        let index = -1;
        if (this.bindValue) {
            index = this.itemsList.items.findIndex(x => x[this.bindValue] === value);
        } else {
            index = this.itemsList.items.indexOf(value);
            index = index > -1 ? index :
                this.itemsList.items.findIndex(x => x[this.bindLabel] === value[this.bindLabel])
        }
        if (index > -1) {
            this.itemsList.select(this.itemsList.items[index]);
        }
    }

    private updateModel() {
        this._value = this.itemsList.value;
        this.notifyModelChanged();
        this.changeDetectorRef.markForCheck();
    }

    private clearSearch() {
        this.filterValue = null;
        this.itemsList.clearFilter();
    }

    private close() {
        this.isOpen = false;
        this.clearSearch();
        this.itemsList.unmarkCurrentItem();
        this.onClose.emit();
    }

    private focusSearchInput() {
        setTimeout(() => {
            this.filterInput.nativeElement.focus();
        });
    }

    private scrollToMarked() {
        this.dropdownList.scrollInto(this.itemsList.markedItem);
    }

    private handleTab($event: KeyboardEvent) {
        if (this.isOpen) {
            this.toggle(this.itemsList.markedItem);
        }
    }

    private handleEnter($event: KeyboardEvent) {
        if (this.isOpen) {
            this.toggle(this.itemsList.markedItem);
        }
        $event.preventDefault();
    }

    private handleSpace($event: KeyboardEvent) {
        if (this.isOpen) {
            return;
        }
        this.open();
        $event.preventDefault();
    }

    private handleArrowDown($event: KeyboardEvent) {
        if (!this.isOpen) {
            this.open();
        } else {
            this.itemsList.markNextItem();
            this.scrollToMarked();
        }
        $event.preventDefault();
    }

    private handleArrowUp($event: KeyboardEvent) {
        this.itemsList.markPreviousItem();
        this.scrollToMarked();
        $event.preventDefault();
    }

    private notifyModelChanged() {
        if (!this._value) {
            this.propagateChange(null);
        } else if (this.bindValue) {
            const bindValue = Array.isArray(this._value) ?
                this._value.map(x => x[this.bindValue]) :
                this._value[this.bindValue];
            this.propagateChange(bindValue);
        } else {
            this.propagateChange(this._value);
        }
        this.onChange.emit(this._value);
    }

    private getDropdownMenu() {
        if (!this.isOpen || !this.dropdownList) {
            return null;
        }
        return <HTMLElement>this.elementRef.nativeElement.querySelector('.as-menu-outer');
    }

    private isTypeahead() {
        return this.typeahead && this.typeahead.observers.length > 0;
    }
}

function isDefined(value: any): boolean {
    return !!value;
}<|MERGE_RESOLUTION|>--- conflicted
+++ resolved
@@ -82,13 +82,7 @@
 
     private _value: NgOption | NgOption[] = null;
     private _openClicked = false;
-<<<<<<< HEAD
-    private _items: NgOption[];
-    private propagateChange = (_: NgOption) => {
-    };
-=======
     private propagateChange = (_: NgOption) => { };
->>>>>>> 1c30d71e
 
     constructor(private changeDetectorRef: ChangeDetectorRef, private elementRef: ElementRef) {
     }
@@ -100,7 +94,7 @@
 
     set items(items: NgOption[]) {
         this.itemsList = new ItemsList(items || [], this.multiple);
-        
+
         if (this.isTypeahead()) {
             this.handleItemsChange();
         }
