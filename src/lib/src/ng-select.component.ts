--- conflicted
+++ resolved
@@ -89,7 +89,6 @@
     constructor(private changeDetectorRef: ChangeDetectorRef, private elementRef: ElementRef) {
     }
 
-<<<<<<< HEAD
     @Input()
     get items(): any[] {
         return this._items;
@@ -102,9 +101,6 @@
     }
 
     get value(): NgOption {
-=======
-    get value(): NgOption | NgOption[] {
->>>>>>> 7c2def77
         return this._value;
     }
 
