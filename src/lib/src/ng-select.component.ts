--- conflicted
+++ resolved
@@ -76,15 +76,7 @@
     @Output('open') onOpen = new EventEmitter();
     @Output('close') onClose = new EventEmitter();
 
-<<<<<<< HEAD
-    @HostBinding('class.as-single')
-    get single() {
-        return !this.multiple
-    }
-
-=======
     @HostBinding('class.as-single') get single() { return !this.multiple }
->>>>>>> 1c95a853
     @HostBinding('class.opened') isOpen = false;
     @HostBinding('class.focused') isFocused = false;
     @HostBinding('class.disabled') isDisabled = false;
@@ -99,8 +91,7 @@
     private _value: NgOption | NgOption[] = null;
 
     private _openClicked = false;
-    private propagateChange = (_: NgOption) => {
-    };
+    private propagateChange = (_: NgOption) => { };
 
     constructor(private changeDetectorRef: ChangeDetectorRef, private elementRef: ElementRef) {
     }
@@ -249,7 +240,7 @@
     }
 
     getDisplayTemplateContext() {
-        return this._value ? {item: this._value} : {item: {}};
+        return this._value ? { item: this._value } : { item: {} };
     }
 
     getOptionTemplateContext(item: any, index: number, first: boolean, last: boolean, even: boolean, odd: boolean) {
