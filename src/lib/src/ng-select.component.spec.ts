import {
    async, ComponentFixture, discardPeriodicTasks, fakeAsync, TestBed, tick,
} from '@angular/core/testing';

import { By } from '@angular/platform-browser';
import { DebugElement, Component, ViewChild, Type, ChangeDetectionStrategy } from '@angular/core';
import { FormsModule } from '@angular/forms';

import { NgSelectModule } from './ng-select.module';
import { NgSelectComponent } from './ng-select.component';
import { KeyCode } from './ng-select.types';
import { Subject } from 'rxjs/Subject';

describe('NgSelectComponent', function () {

    describe('Model changes', () => {
        let fixture: ComponentFixture<NgSelectBasicTestCmp>;

        beforeEach(() => {
            fixture = createTestingModule(
                NgSelectModelChangesTestCmp,
                `<ng-select [items]="cities"
                        labelKey="name"
                        valueKey="this"
                        [clearable]="true"
                        [(ngModel)]="selectedCity">
                </ng-select>`);
        });

        it('update parent selected model on value change', fakeAsync(() => {
            // select second city
            selectOption(fixture, KeyCode.ArrowDown, 2);

            fixture.detectChanges();
            tick();

            expect(fixture.componentInstance.select.value).toEqual(fixture.componentInstance.cities[1]);
            expect(fixture.componentInstance.selectedCity).toEqual(fixture.componentInstance.cities[1]);

            // clear select
            fixture.componentInstance.select.clear();
            fixture.detectChanges();
            tick();
            expect(fixture.componentInstance.selectedCity).toEqual(null);
            discardPeriodicTasks();
        }));

        it('update ng-select value on parent model change', fakeAsync(() => {
            // select first city
            fixture.componentInstance.selectedCity = fixture.componentInstance.cities[0];
            fixture.detectChanges();
            tick();

            expect(fixture.componentInstance.select.value).toEqual(fixture.componentInstance.cities[0]);

            // clear model
            fixture.componentInstance.selectedCity = null;
            fixture.detectChanges();
            tick();

            expect(fixture.componentInstance.select.value).toEqual(null);
            discardPeriodicTasks();
        }));
    });

    describe('Model bindings', () => {

        it('bind to default label value properties', fakeAsync(() => {
            const fixture = createTestingModule(
                NgSelectDefaultBindingsTestCmp,
                `<ng-select [items]="cities" [(ngModel)]="selectedCityId">
                </ng-select>`);

            // from component to model
            selectOption(fixture, KeyCode.ArrowDown, 1);

            fixture.detectChanges();
            tick();

            expect(fixture.componentInstance.selectedCityId).toEqual('1');

            // from model to component
            fixture.componentInstance.selectedCityId = '2';

            fixture.detectChanges();
            tick();

            expect(fixture.componentInstance.select.value).toEqual(fixture.componentInstance.cities[1]);

            discardPeriodicTasks();
        }));

        it('bind to custom object properties', fakeAsync(() => {
            const fixture = createTestingModule(
                NgSelectCustomBindingsTestCmp,
                `<ng-select [items]="cities"
                            labelKey="name"
                            valueKey="id"
                            [(ngModel)]="selectedCityId">
                </ng-select>`);

            // from component to model
            selectOption(fixture, KeyCode.ArrowDown, 1);

            fixture.detectChanges();
            tick();

            expect(fixture.componentInstance.selectedCityId).toEqual(1);

            // from model to component
            fixture.componentInstance.selectedCityId = 2;

            fixture.detectChanges();
            tick();

            expect(fixture.componentInstance.select.value).toEqual(fixture.componentInstance.cities[1]);
            discardPeriodicTasks();
        }));

        it('bind to object', fakeAsync(() => {
            const fixture = createTestingModule(
                NgSelectBasicTestCmp,
                `<ng-select [items]="cities"
                            labelKey="name"
                            valueKey="this"
                            [(ngModel)]="selectedCity">
                </ng-select>`);

            // from component to model
            selectOption(fixture, KeyCode.ArrowDown, 1);

            fixture.detectChanges();
            tick();

            expect(fixture.componentInstance.selectedCity).toEqual(fixture.componentInstance.cities[0]);

            // from model to component
            fixture.componentInstance.selectedCity = fixture.componentInstance.cities[1];

            fixture.detectChanges();
            tick();

            expect(fixture.componentInstance.select.value).toEqual(fixture.componentInstance.cities[1]);
            discardPeriodicTasks();
        }));

    });

    describe('Keyboard events', () => {
        let fixture: ComponentFixture<NgSelectBasicTestCmp>;

        beforeEach(() => {
            fixture = createTestingModule(
                NgSelectBasicTestCmp,
                `<ng-select [items]="cities"
                        labelKey="name"
                        valueKey="this"
                        [(ngModel)]="selectedCity">
                </ng-select>`);
        });

        it('open dropdown on space click', () => {
            triggerKeyDownEvent(getNgSelectElement(fixture), KeyCode.Space);
            expect(fixture.componentInstance.select.isOpen).toBe(true);
        });

        it('select next value on arrow down', () => {
            selectOption(fixture, KeyCode.ArrowDown, 1);
            expect(fixture.componentInstance.select.value).toEqual(fixture.componentInstance.cities[0]);
        });

        it('select first value on arrow down when current selected value is last', async(() => {
            fixture.componentInstance.selectedCity = fixture.componentInstance.cities[2];
            fixture.detectChanges();

            fixture.whenStable().then(() => {
                selectOption(fixture, KeyCode.ArrowDown, 1);
                expect(fixture.componentInstance.select.value).toEqual(fixture.componentInstance.cities[0]);
            });
        }));

        it('should skip disabled option and select next one', fakeAsync(() => {
            const city: any = fixture.componentInstance.cities[0];
            city.disabled = true;
            selectOption(fixture, KeyCode.ArrowDown, 1);
            fixture.detectChanges();
            tick();
            expect(fixture.componentInstance.select.value).toEqual(fixture.componentInstance.cities[1]);
        }));

        it('select previous value on arrow up', async(() => {
            fixture.componentInstance.selectedCity = fixture.componentInstance.cities[1];
            fixture.detectChanges();

            fixture.whenStable().then(() => {
                selectOption(fixture, KeyCode.ArrowUp, 1);
                expect(fixture.componentInstance.select.value).toEqual(fixture.componentInstance.cities[0]);
            });
        }));

        it('select last value on arrow up when current selected value is first', async(() => {
            fixture.componentInstance.selectedCity = fixture.componentInstance.cities[0];
            fixture.detectChanges();

            fixture.whenStable().then(() => {
                selectOption(fixture, KeyCode.ArrowUp, 1);
                expect(fixture.componentInstance.select.value).toEqual(fixture.componentInstance.cities[2]);
            });
        }));

    });

    describe('Custom templates', () => {

        it('display custom header template', async(() => {
            const fixture = createTestingModule(
                NgSelectBasicTestCmp,
                `<ng-select [items]="cities" [(ngModel)]="selectedCity" valueKey="this">
                    <ng-template ng-display-tmp let-item="item">
                        <div class="custom-header">{{item.name}}</div>
                    </ng-template>
                </ng-select>`);

            fixture.componentInstance.selectedCity = fixture.componentInstance.cities[0];
            fixture.detectChanges();

            fixture.whenStable().then(() => {
                const el = fixture.debugElement.query(By.css('.custom-header'));
                expect(el).not.toBeNull();
                expect(el.nativeElement).not.toBeNull();
            });
        }));

        it('display custom dropdown option template', async(() => {

            const fixture = createTestingModule(
                NgSelectBasicTestCmp,
                `<ng-select [items]="cities" [(ngModel)]="selectedCity">
                    <ng-template ng-option-tmp let-item="item">
                        <div class="custom-option">{{item.name}}</div>
                    </ng-template>
                </ng-select>`);

            fixture.detectChanges();

            fixture.whenStable().then(() => {
                const el = fixture.debugElement.query(By.css('.custom-option')).nativeElement;
                expect(el).not.toBeNull();
            });
        }));
    });

    describe('Multiple', () => {
        let fixture: ComponentFixture<NgSelectBasicTestCmp>;
        beforeEach(() => {
            fixture = createTestingModule(
                NgSelectBasicTestCmp,
                `<ng-select [items]="cities"
                    bindLabel="name"
                    bindValue="this"
                    placeholder="select value"
                    [(ngModel)]="selectedCity"
                    [multiple]="true">
                </ng-select>`);
        });

        it('should select several items', fakeAsync(() => {
            selectOption(fixture, KeyCode.ArrowDown, 1);
            selectOption(fixture, KeyCode.ArrowDown, 2);
            detectChanges();
            expect((<NgOption[]>fixture.componentInstance.select.value).length).toBe(2);
        }));

        it('should toggle selected item', fakeAsync(() => {
            selectOption(fixture, KeyCode.ArrowDown, 1);
            selectOption(fixture, KeyCode.ArrowDown, 2);
            detectChanges();
            expect((<NgOption[]>fixture.componentInstance.select.value).length).toBe(2);
            selectOption(fixture, KeyCode.ArrowDown, 1);
            detectChanges();
            expect((<NgOption[]>fixture.componentInstance.select.value).length).toBe(1);
            expect(fixture.componentInstance.select.value[0].name).toBe('Pabrade');
        }));

        function detectChanges() {
            fixture.detectChanges();
            tick();
        }
    });

    describe('Placeholder', () => {
        let fixture: ComponentFixture<NgSelectBasicTestCmp>;

        beforeEach(() => {
            fixture = createTestingModule(
                NgSelectBasicTestCmp,
                `<ng-select [items]="cities"
                    labelKey="name"
                    valueKey="this"
                    placeholder="select value"
                    [(ngModel)]="selectedCity">
                </ng-select>`);
        });

        it('display then no selected value', async(() => {
            fixture.detectChanges();

            fixture.whenStable().then(() => {
                const el = fixture.debugElement.query(By.css('.as-placeholder')).nativeElement;
                expect(el.innerText).toBe('select value');
            });
        }));

        it('do not display on selected value', async(() => {
            fixture.componentInstance.selectedCity = fixture.componentInstance.cities[0];
            fixture.detectChanges();

            fixture.whenStable().then(() => {
                const el = fixture.debugElement.query(By.css('.as-placeholder'));
                expect(el).toBeNull();
            });
        }));
    });

    describe('Filter', () => {
        let fixture: ComponentFixture<NgSelectFilterTestCmp>;

        it('filter items with default filter', fakeAsync(() => {
            fixture = createTestingModule(
                NgSelectFilterTestCmp,
                `<ng-select [items]="cities"
                    labelKey="name"
                    valueKey="this"
                    [(ngModel)]="selectedCity">
                </ng-select>`);

            fixture.detectChanges();
<<<<<<< HEAD
            fixture.componentInstance.select.onFilter({target: {value: 'vilnius'}});
            tick(200);
=======
            fixture.componentInstance.select.onFilter({ target: { value: 'vilnius' } });
>>>>>>> 7c2def77

            expect(fixture.componentInstance.select.itemsList.filteredItems).toEqual([{ id: 1, name: 'Vilnius' }]);
        }));

        it('filter items with custom observable typeahead', async(() => {
            fixture = createTestingModule(
                NgSelectFilterTestCmp,
                `<ng-select [items]="cities"
                    [typeahead]="customFilter"
                    labelKey="name"
                    valueKey="this"
                    [(ngModel)]="selectedCity">
                </ng-select>`);

            fixture.detectChanges();
<<<<<<< HEAD
            fixture.componentInstance.select.onFilter({target: {value: 'vilnius'}});

            fixture.componentInstance.customeFilter.subscribe(term => {
                expect(term).toBe('vilnius');
            });
=======
            fixture.componentInstance.select.onFilter({ target: { value: 'no matter' } });

            expect(fixture.componentInstance.select.itemsList.filteredItems).toEqual([{ id: 3, name: 'Pabrade' }]);
>>>>>>> 7c2def77
        }));

    });

});

function selectOption(fixture, key: KeyCode, steps: number) {
    triggerKeyDownEvent(getNgSelectElement(fixture), KeyCode.Space); // open
    for (let i = 0; i < steps; i++) {
        triggerKeyDownEvent(getNgSelectElement(fixture), key);
    }
    triggerKeyDownEvent(getNgSelectElement(fixture), KeyCode.Enter); // select
}

function getNgSelectElement(fixture: ComponentFixture<any>): DebugElement {
    return fixture.debugElement.query(By.css('ng-select'));
}

function triggerKeyDownEvent(element: DebugElement, key: number): void {
    element.triggerEventHandler('keydown', {
        which: key,
        preventDefault: () => {
        }
    });
}

function createTestingModule<T>(cmp: Type<T>, template: string): ComponentFixture<T> {
    TestBed.configureTestingModule({
        imports: [FormsModule, NgSelectModule],
        declarations: [
            NgSelectBasicTestCmp,
            NgSelectFilterTestCmp,
            NgSelectModelChangesTestCmp,
            NgSelectDefaultBindingsTestCmp,
            NgSelectCustomBindingsTestCmp
        ]
    })
        .overrideComponent(cmp, {
            set: {
                template: template
            }
        })
        .compileComponents();

    const fixture = TestBed.createComponent(cmp);
    fixture.detectChanges();
    return fixture;
}

@Component({
    template: ``
})
class NgSelectBasicTestCmp {
    @ViewChild(NgSelectComponent) select: NgSelectComponent;
    selectedCity: { id: number; name: string };
    cities = [
        { id: 1, name: 'Vilnius' },
        { id: 2, name: 'Kaunas' },
        { id: 3, name: 'Pabrade' },
    ];
}

@Component({
    template: ``
})
class NgSelectDefaultBindingsTestCmp {
    @ViewChild(NgSelectComponent) select: NgSelectComponent;
    selectedCityId: string;
    cities = [
        { value: '1', label: 'Vilnius' },
        { value: '2', label: 'Kaunas' },
        { value: '3', label: 'Pabrade' },
    ];
}

@Component({
    template: ``
})
class NgSelectCustomBindingsTestCmp {
    @ViewChild(NgSelectComponent) select: NgSelectComponent;
    selectedCityId: number;
    cities = [
        { id: 1, name: 'Vilnius' },
        { id: 2, name: 'Kaunas' },
        { id: 3, name: 'Pabrade' },
        { id: 4, name: 'Klaipėda' },
    ];
}

@Component({
    template: ``,
    changeDetection: ChangeDetectionStrategy.Default
})
class NgSelectModelChangesTestCmp {
    @ViewChild(NgSelectComponent) select: NgSelectComponent;
    selectedCity: { id: number; name: string };
    cities = [
        { id: 1, name: 'Vilnius' },
        { id: 2, name: 'Kaunas' },
        { id: 3, name: 'Pabrade' },
        { id: 4, name: 'Klaipėda' },
    ];
}

@Component({
    template: `
    `
})
class NgSelectFilterTestCmp {
    @ViewChild(NgSelectComponent) select: NgSelectComponent;
    selectedCity: { id: number; name: string };
    cities = [
        { id: 1, name: 'Vilnius' },
        { id: 2, name: 'Kaunas' },
        { id: 3, name: 'Pabrade' },
    ];

    customeFilter = new Subject<string>();
}<|MERGE_RESOLUTION|>--- conflicted
+++ resolved
@@ -8,7 +8,7 @@
 
 import { NgSelectModule } from './ng-select.module';
 import { NgSelectComponent } from './ng-select.component';
-import { KeyCode } from './ng-select.types';
+import { KeyCode, NgOption } from './ng-select.types';
 import { Subject } from 'rxjs/Subject';
 
 describe('NgSelectComponent', function () {
@@ -335,14 +335,10 @@
                 </ng-select>`);
 
             fixture.detectChanges();
-<<<<<<< HEAD
             fixture.componentInstance.select.onFilter({target: {value: 'vilnius'}});
             tick(200);
-=======
-            fixture.componentInstance.select.onFilter({ target: { value: 'vilnius' } });
->>>>>>> 7c2def77
-
-            expect(fixture.componentInstance.select.itemsList.filteredItems).toEqual([{ id: 1, name: 'Vilnius' }]);
+
+            expect(fixture.componentInstance.select.itemsList.filteredItems).toEqual([{id: 1, name: 'Vilnius'}]);
         }));
 
         it('filter items with custom observable typeahead', async(() => {
@@ -356,17 +352,11 @@
                 </ng-select>`);
 
             fixture.detectChanges();
-<<<<<<< HEAD
             fixture.componentInstance.select.onFilter({target: {value: 'vilnius'}});
 
             fixture.componentInstance.customeFilter.subscribe(term => {
                 expect(term).toBe('vilnius');
             });
-=======
-            fixture.componentInstance.select.onFilter({ target: { value: 'no matter' } });
-
-            expect(fixture.componentInstance.select.itemsList.filteredItems).toEqual([{ id: 3, name: 'Pabrade' }]);
->>>>>>> 7c2def77
         }));
 
     });
